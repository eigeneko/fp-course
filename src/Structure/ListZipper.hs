{-# OPTIONS_GHC -fno-warn-unused-imports #-}
{-# LANGUAGE NoImplicitPrelude #-}

module Structure.ListZipper where

import Core
import Data.List
import Monad.Functor

-- $setup
-- >>> import Data.Maybe(isNothing)
-- >>> import Test.QuickCheck
-- >>> instance Arbitrary a => Arbitrary (ListZipper a) where arbitrary = do l <- arbitrary; x <- arbitrary; r <- arbitrary; return (ListZipper l x r)

-- A `ListZipper` is a focussed position, with a list of values to the left and to the right.
--
-- For example, taking the list [0,1,2,3,4,5,6], the moving focus to the third position, the zipper looks like:
-- ListZipper [2,1,0] 3 [4,5,6]
--
-- Supposing then we move left on this zipper:
-- ListZipper [1,0] 2 [3,4,5,6]
--
-- then suppose we add 17 to the focus of this zipper:
-- ListZipper [1,0] 19 [3,4,5,6]
data ListZipper a =
  ListZipper [a] a [a]
  deriving Eq

-- A `MaybeListZipper` is a data structure that allows us to "fail" zipper operations.
-- e.g. Moving left when there are no values to the left.
--
-- We then overload operations polymorphically to operate on both `ListZipper` and `MaybeListZipper`
-- using the `ListZipper'` type-class below.
data MaybeListZipper a =
  IsZ (ListZipper a)
  | IsNotZ
  deriving Eq

-- Exercise 1
--
-- | Implement the `Functor` instance for `ListZipper`.
--
-- >>> fmap (+1) (ListZipper [3,2,1] 4 [5,6,7])
-- [4,3,2] >5< [6,7,8]
instance Functor ListZipper where
  fmap f (ListZipper l x r) =
    ListZipper (fmap f l) (f x) (fmap f r)

-- Exercise 2
--
-- | Implement the `Functor` instance for `MaybeListZipper`.
--
-- >>> fmap (+1) (IsZ (ListZipper [3,2,1] 4 [5,6,7]))
-- [4,3,2] >5< [6,7,8]
instance Functor MaybeListZipper where
  fmap f (IsZ z) =
    IsZ (fmap f z)
  fmap _ IsNotZ =
    IsNotZ

-- Exercise 3
--
-- | Create a `MaybeListZipper` positioning the focus at the head.
--
-- prop> xs == toList (fromList xs)
fromList ::
  [a]
  -> MaybeListZipper a
fromList [] =
  IsNotZ
fromList (h:t) =
  IsZ (ListZipper [] h t)

<<<<<<< HEAD
-- Exercise 3
-- Relative Difficulty: 2
=======
-- Exercise 4
>>>>>>> 5d85a1bf
--
-- | Retrieve the `ListZipper` from the `MaybeListZipper` if there is one.
--
-- prop> null xs == isNothing (toMaybe (fromList xs))
toMaybe ::
  MaybeListZipper a
  -> Maybe (ListZipper a)
toMaybe IsNotZ =
  Nothing
toMaybe (IsZ z) =
  Just z

-- The `ListZipper'` type-class that will permit overloading operations.
class Functor f => ListZipper' f where
  toMaybeListZipper ::
    f a
    -> MaybeListZipper a
  fromListZipper ::
    ListZipper a
    -> f a

instance ListZipper' ListZipper where
  toMaybeListZipper =
    IsZ
  fromListZipper =
    id

instance ListZipper' MaybeListZipper where
  toMaybeListZipper =
    id
  fromListZipper =
    IsZ

-- Exercise 5
--
-- | Convert the given zipper back to a list.
toList ::
  ListZipper' f =>
  f a
  -> [a]
toList z =
  case toMaybeListZipper z of
    IsZ (ListZipper l x r) -> reverse l ++ x:r
    IsNotZ -> []

-- Exercise 6
--
-- | Update the focus of the zipper with the given function on the current focus.
--
-- >>> withFocus (+1) (ListZipper [] 0 [1])
-- [] >1< [1]
--
-- >>> withFocus (+1) (ListZipper [1,0] 2 [3,4])
-- [1,0]> 3 <[3,4]
withFocus ::
  ListZipper' f =>
  (a -> a)
  -> f a
  -> f a
withFocus f z =
  case toMaybeListZipper z of
    IsZ (ListZipper l x r) -> fromListZipper (ListZipper l (f x) r)
    IsNotZ -> z

-- Exercise 7
--
-- | Set the focus of the zipper to the given value.
-- /Tip:/ Use `withFocus`.
--
-- >>> setFocus 1 (ListZipper [] 0 [1])
-- [] >1< [1]
--
-- >>> setFocus 1 (ListZipper [1,0] 2 [3,4])
-- [1,0] >1< [3,4]
setFocus ::
  ListZipper' f =>
  a
  -> f a
  -> f a
setFocus =
  withFocus . const

-- A flipped infix alias for `setFocus`. This allows:
--
-- z := "abc" -- sets the focus on the zipper z to the value "abc".
(.=) ::
  ListZipper' f =>
  f a
  -> a
  -> f a
(.=) =
  flip setFocus

-- Exercise 8
--
-- | Returns whether there are values to the left of focus.
--
-- >>> hasLeft (ListZipper [1,0] 2 [3,4])
-- True
--
-- >>> hasLeft (ListZipper [] 0 [1,2])
-- False
hasLeft ::
  ListZipper' f =>
  f a
  -> Bool
hasLeft z =
  case toMaybeListZipper z of
    IsZ (ListZipper l _ _) -> not (null l)
    IsNotZ -> False

-- Exercise 9
--
-- | Returns whether there are values to the right of focus.
--
-- >>> hasRight (ListZipper [1,0] 2 [3,4])
-- True
--
-- >>> hasRight (ListZipper [1,0] 2 [])
-- False
hasRight ::
  ListZipper' f =>
  f a
  -> Bool
hasRight z =
  case toMaybeListZipper z of
    IsZ (ListZipper _ _ r) -> not (null r)
    IsNotZ -> False

-- Exercise 10
--
-- | Seek to the left for a location matching a predicate, starting from the
-- current one.
--
-- prop> findLeft (const True) (fromList xs) == fromList xs
--
-- prop> case xs of [] -> findLeft (const False) IsNotZ == IsNotZ; (x:xs') -> findLeft (const False) (IsZ (ListZipper [] x xs')) == IsNotZ
findLeft ::
  ListZipper' f =>
  (a -> Bool)
  -> f a
  -> MaybeListZipper a
findLeft p z = case toMaybeListZipper z of
  IsNotZ -> IsNotZ
  IsZ (ListZipper ls x rs) -> case break p (x:ls) of
    (rs', x':ls') -> IsZ (ListZipper ls' x' (reverse rs' ++ rs))
    _ -> IsNotZ

-- Exercise 11
--
-- | Seek to the right for a location matching a predicate, starting from the
-- current one.
--
-- prop> findRight (const True) (fromList xs) == fromList xs
--
-- prop> case xs of [] -> findRight (const False) IsNotZ == IsNotZ; (x:xs') -> findRight (const False) (IsZ (ListZipper [] x xs')) == IsNotZ
findRight ::
  ListZipper' f =>
  (a -> Bool)
  -> f a
  -> MaybeListZipper a
findRight p z = case toMaybeListZipper z of
  IsNotZ -> IsNotZ
  IsZ (ListZipper ls x rs) ->
    case break p (x:rs) of
      (ls', x':rs') -> IsZ (ListZipper (reverse ls' ++ ls) x' rs')
      _ -> IsNotZ

-- Exercise 12
--
-- | Move the zipper left, or if there are no elements to the left, go to the far right.
-- CAUTION: This function is non-total, why?
--
-- >>> moveLeftLoop (ListZipper [3,2,1] 4 [5,6,7])
-- [2,1] >3< [4,5,6,7]
--
-- >>> moveLeftLoop (ListZipper [] 1 [2,3,4])
-- [3,2,1] >4< []
moveLeftLoop ::
  ListZipper' f =>
  f a
  -> f a
moveLeftLoop z =
  case toMaybeListZipper z of
    IsZ (ListZipper [] x r) -> let (x':r') = (reverse (x:r))
                               in fromListZipper (ListZipper r' x' [])
    IsZ (ListZipper (h:t) x r) -> fromListZipper (ListZipper t h (x:r))
    IsNotZ -> z

-- Exercise 13
--
-- | Move the zipper right, or if there are no elements to the right, go to the far left.
--
-- >>> moveRightLoop (ListZipper [3,2,1] 4 [5,6,7])
-- [4,3,2,1] >5< [6,7]
--
-- >>> moveRightLoop (ListZipper [3,2,1] 4 [])
-- [] >1< [2,3,4]
moveRightLoop ::
  ListZipper' f =>
  f a
  -> f a
moveRightLoop z =
  case toMaybeListZipper z of
    IsZ (ListZipper l x []) -> let (x':l') = reverse (x:l)
                               in fromListZipper (ListZipper [] x' l')
    IsZ (ListZipper l x (h:t)) -> fromListZipper (ListZipper (x:l) h t)
    IsNotZ -> z


-- Exercise 14
--
-- | Move the zipper one position to the left.
--
-- >>> moveLeft (ListZipper [3,2,1] 4 [5,6,7])
-- [2,1] >3< [4,5,6,7]
--
-- >>> moveLeft (ListZipper [] 1 [2,3,4])
-- ><
moveLeft ::
  ListZipper' f =>
  f a
  -> MaybeListZipper a
moveLeft z =
  case toMaybeListZipper z of
    IsZ (ListZipper [] _ _) -> IsNotZ
    IsZ (ListZipper (h:t) x r) -> IsZ (ListZipper t h (x:r))
    IsNotZ -> IsNotZ

-- Exercise 15
--
-- | Move the zipper one position to the right.
--
-- >>> moveRight (ListZipper [3,2,1] 4 [5,6,7])
-- [4,3,2,1] >5< [6,7]
--
-- >>> moveRight (ListZipper [3,2,1] 4 [])
-- ><
moveRight ::
  ListZipper' f =>
  f a
  -> MaybeListZipper a
moveRight z =
  case toMaybeListZipper z of
    IsZ (ListZipper _ _ []) -> IsNotZ
    IsZ (ListZipper l x (h:t)) -> IsZ (ListZipper (x:l) h t)
    IsNotZ -> IsNotZ

-- Exercise 16
--
-- | Swap the current focus with the value to the left of focus.
--
-- >>> swapLeft (ListZipper [3,2,1] 4 [5,6,7])
-- [4,2,1] >3< [5,6,7]
--
-- >>> swapLeft (ListZipper [] 1 [2,3,4])
-- ><
swapLeft ::
  ListZipper' f =>
  f a
  -> MaybeListZipper a
swapLeft z =
  case toMaybeListZipper z of
    IsZ (ListZipper [] _ _) -> IsNotZ
    IsZ (ListZipper (h:t) x r) -> IsZ (ListZipper (x:t) h r)
    IsNotZ -> IsNotZ

-- Exercise 17
--
-- | Swap the current focus with the value to the right of focus.
--
-- >>> swapRight (ListZipper [3,2,1] 4 [5,6,7])
-- [3,2,1] >5< [4,6,7]
--
-- >>> swapRight (ListZipper [3,2,1] 4 [])
-- ><
swapRight ::
  ListZipper' f =>
  f a
  -> MaybeListZipper a
swapRight z =
  case toMaybeListZipper z of
    IsZ (ListZipper _ _ []) -> IsNotZ
    IsZ (ListZipper l x (h:t)) -> IsZ (ListZipper l h (x:t))
    IsNotZ -> IsNotZ

-- Exercise 18
--
-- | Drop all values to the left of the focus.
--
-- >>> dropLefts (ListZipper [3,2,1] 4 [5,6,7])
-- [] >4< [5,6,7]
--
-- >>> dropLefts (ListZipper [] 1 [2,3,4])
-- [] >1< [2,3,4]
--
-- prop> dropLefts (ListZipper l x r) == ListZipper [] x r
dropLefts ::
  ListZipper' f =>
  f a
  -> f a
dropLefts z =
  case toMaybeListZipper z of
    IsZ (ListZipper _ x r) -> fromListZipper (ListZipper [] x r)
    IsNotZ -> z

-- Exercise 19
--
-- | Drop all values to the right of the focus.
--
-- >>> dropRights (ListZipper [3,2,1] 4 [5,6,7])
-- [3,2,1] >4< []
--
-- >>> dropRights (ListZipper [3,2,1] 4 [])
-- [3,2,1] >4< []
--
-- prop> dropRights (ListZipper l x r) == ListZipper l x []
dropRights ::
  ListZipper' f =>
  f a
  -> f a
dropRights z =
  case toMaybeListZipper z of
    IsZ (ListZipper l x _) -> fromListZipper (ListZipper l x [])
    IsNotZ -> z

-- Exercise 20
--
-- Move the focus left the given number of positions. If the value is negative, move right instead.
moveLeftN ::
  ListZipper' f =>
  Int
  -> f a
  -> MaybeListZipper a
moveLeftN n z = case toMaybeListZipper z of
  IsNotZ -> IsNotZ
  IsZ z' | n == 0    -> fromListZipper z'
         | n < 0     -> moveRightN (negate n) z'
         | otherwise -> moveLeftN (pred n) (moveLeft z')

-- Exercise 21
--
-- Move the focus right the given number of positions. If the value is negative, move left instead.
moveRightN ::
  ListZipper' f =>
  Int
  -> f a
  -> MaybeListZipper a
moveRightN n z = case toMaybeListZipper z of
  IsNotZ -> IsNotZ
  IsZ z' | n == 0    -> fromListZipper z'
         | n < 0     -> moveLeftN (negate n) z'
         | otherwise -> moveRightN (pred n) (moveRight z')

-- Exercise 22
--
-- | Move the focus left the given number of positions. If the value is negative, move right instead.
-- If the focus cannot be moved, the given number of times, return the value by which it can be moved instead.
--
-- >>> moveLeftN' 4 (ListZipper [3,2,1] 4 [5,6,7])
-- Left 3
--
-- >>> moveLeftN' 1 (ListZipper [3,2,1] 4 [5,6,7])
-- Right [2,1] >3< [4,5,6,7]
--
-- >>> moveLeftN' 0 (ListZipper [3,2,1] 4 [5,6,7])
-- Right [3,2,1] >4< [5,6,7]
--
-- >>> moveLeftN' (-2) (ListZipper [3,2,1] 4 [5,6,7])
-- Right [5,4,3,2,1] >6< [7]
--
-- >>> moveLeftN' (-4) (ListZipper [3,2,1] 4 [5,6,7])
-- Left 3
moveLeftN' ::
  ListZipper' f =>
  Int
  -> f a
  -> Either Int (f a)
moveLeftN' n z =
  let moveLeftN'' n' z' q =
        if n' == 0
          then
            Right z'
          else
            if n' < 0
              then
                moveRightN' (negate n') z
              else
                case moveLeft z' of
                  IsZ zz -> moveLeftN'' (n' - 1) (fromListZipper zz) (q + 1)
                  IsNotZ -> Left q
  in moveLeftN'' n z 0

-- Exercise 23
--
-- | Move the focus right the given number of positions. If the value is negative, move left instead.
-- If the focus cannot be moved, the given number of times, return the value by which it can be moved instead.
--
-- >>> moveRightN' 4 (ListZipper [3,2,1] 4 [5,6,7])
-- Left 3
--
-- >>> moveRightN' 1 (ListZipper [3,2,1] 4 [5,6,7])
-- Right [4,3,2,1] >5< [6,7]
--
-- >>> moveRightN' 0 (ListZipper [3,2,1] 4 [5,6,7])
-- Right [3,2,1] >4< [5,6,7]
--
-- >>> moveRightN' (-2) (ListZipper [3,2,1] 4 [5,6,7])
-- Right [1] >2< [3,4,5,6,7]
--
-- >>> moveRightN' (-4) (ListZipper [3,2,1] 4 [5,6,7])
-- Left 3
moveRightN' ::
  ListZipper' f =>
  Int
  -> f a
  -> Either Int (f a)
moveRightN' n z =
  let moveRightN'' n' z' q =
        if n' == 0
          then
            Right z'
          else
            if n' < 0
              then
                moveLeftN' (negate n') z
              else
                case moveRight z' of
                  IsZ zz -> moveRightN'' (n' - 1) (fromListZipper zz) (q + 1)
                  IsNotZ -> Left q
  in moveRightN'' n z 0

-- Exercise 24
--
-- | Move the focus to the given absolute position in the zipper. Traverse the zipper only to the extent required.
--
-- >>> nth 1 (ListZipper [3,2,1] 4 [5,6,7])
-- [1] >2< [3,4,5,6,7]
--
-- >>> nth 5 (ListZipper [3,2,1] 4 [5,6,7])
-- [5,4,3,2,1] >6< [7]
--
-- >>> nth 8 (ListZipper [3,2,1] 4 [5,6,7])
-- ><
nth ::
  ListZipper' f =>
  Int
  -> f a
  -> MaybeListZipper a
nth i z =
  if i < 0
    then
      IsNotZ
    else
      case toMaybeListZipper z of
        g@(IsZ z') -> case moveLeftN' i z' of
                                 Left a -> moveRightN (i-a) z
                                 Right (ListZipper l _ _) -> moveLeftN (length l) g
        z'@IsNotZ -> z'

-- Exercise 25
--
-- | Return the absolute position of the current focus in the zipper.
--
-- >>> index (ListZipper [3,2,1] 4 [5,6,7])
-- Just 3
--
-- prop> maybe True (\i -> maybe False (==z) (toMaybe (nth i z))) (index z)
index ::
  ListZipper' f =>
  f a
  -> Maybe Int
index z =
  case toMaybeListZipper z of
    IsZ (ListZipper l _ _) -> Just (length l)
    IsNotZ -> Nothing

-- Exercise 26
--
-- | Move the focus to the end of the zipper.
-- CAUTION: This function is non-total, why?
--
-- >>> end (ListZipper [3,2,1] 4 [5,6,7])
-- [6,5,4,3,2,1] >7< []
end ::
  ListZipper' f =>
  f a
  -> f a
end z =
  case toMaybeListZipper z of
    IsZ (ListZipper l x r) -> let (x':r') = reverse (x:r)
                                       in fromListZipper (ListZipper (r' ++ l) x' [])
    IsNotZ -> z

-- Exercise 27
--
-- | Move the focus to the start of the zipper.
--
-- >>> start (ListZipper [3,2,1] 4 [5,6,7])
-- [] >1< [2,3,4,5,6,7]
start ::
  ListZipper' f =>
  f a
  -> f a
start z =
  case toMaybeListZipper z of
    IsZ (ListZipper l x r) -> let (x':r') = reverse (x:l)
                                       in fromListZipper (ListZipper [] x' (r' ++ r))
    IsNotZ -> z

-- Exercise 28
--
-- | Delete the current focus and pull the left values to take the empty position.
--
-- >>> deletePullLeft (ListZipper [3,2,1] 4 [5,6,7])
-- [2,1] >3< [5,6,7]
--
-- >>> deletePullLeft (ListZipper [] 1 [2,3,4])
-- ><
deletePullLeft ::
  ListZipper' f =>
  f a
  -> MaybeListZipper a
deletePullLeft z =
  case toMaybeListZipper z of
    IsZ (ListZipper [] _ _) -> IsNotZ
    IsZ (ListZipper (h:t) _ r) -> IsZ (ListZipper t h r)
    IsNotZ -> IsNotZ

-- Exercise 29
--
-- | Delete the current focus and pull the right values to take the empty position.
--
-- >>> deletePullRight (ListZipper [3,2,1] 4 [5,6,7])
-- [3,2,1] >5< [6,7]
--
-- >>> deletePullRight (ListZipper [3,2,1] 4 [])
-- ><
deletePullRight ::
  ListZipper' f =>
  f a
  -> MaybeListZipper a
deletePullRight z =
  case toMaybeListZipper z of
    IsZ (ListZipper _ _ []) -> IsNotZ
    IsZ (ListZipper l _ (h:t)) -> IsZ (ListZipper l h t)
    IsNotZ -> IsNotZ

-- Exercise 30
--
-- | Insert at the current focus and push the left values to make way for the new position.
--
-- >>> insertPushLeft 15 (ListZipper [3,2,1] 4 [5,6,7])
-- [4,3,2,1] >15< [5,6,7]
--
-- >>> insertPushLeft 15 (ListZipper [] 1 [2,3,4])
-- [1] >15< [2,3,4]
--
-- prop> maybe False (==z) (toMaybe (deletePullLeft (insertPushLeft i z)))
insertPushLeft ::
  ListZipper' f =>
  a
  -> f a
  -> f a
insertPushLeft a z =
  case toMaybeListZipper z of
    IsZ (ListZipper l x r) -> fromListZipper (ListZipper (x:l) a r)
    IsNotZ -> z

-- Exercise 31
--
-- | Insert at the current focus and push the right values to make way for the new position.
--
-- >>> insertPushRight 15 (ListZipper [3,2,1] 4 [5,6,7])
-- [3,2,1] >15< [4,5,6,7]
--
-- >>> insertPushRight 15 (ListZipper [3,2,1] 4 [])
-- [3,2,1] >15< [4]
--
-- prop> maybe False (==z) (toMaybe (deletePullRight (insertPushRight i z)))
insertPushRight ::
  ListZipper' f =>
  a
  -> f a
  -> f a
insertPushRight a z =
  case toMaybeListZipper z of
    IsZ (ListZipper l x r) -> fromListZipper (ListZipper l a (x:r))
    IsNotZ -> z

-- Let's start using proper type-class names.
--
-- The following type-class hierarchy does not correspond to the GHC base library hierarchy.
-- However, it is much more flexible, which we exploit here.

class Functor f => Apply f where
  (<*>) ::
    f (a -> b)
    -> f a
    -> f b

class Apply f => Applicative f where
  unit ::
    a -> f a

class Functor f => Extend f where
  (<<=) ::
    (f a -> b)
    -> f a
    -> f b

class Extend f => Comonad f where
  counit ::
    f a
    -> a

class Functor t => Traversable t where
  traverse ::
    Applicative f =>
    (a -> f b)
    -> t a
    -> f (t b)

-- The `Traversable` instance for `[]` is implemented for demonstration.
-- It will also come in use later.
instance Traversable [] where
  traverse f =
    foldr (\a b -> fmap (:) (f a) <*> b) (unit [])

<<<<<<< HEAD
-- Exercise 31
-- Relative Difficulty: 6
=======
-- Exercise 32
--
>>>>>>> 5d85a1bf
-- | Implement the `Apply` instance for `ListZipper`.
-- This implementation zips functions with values by function application.
--
-- >>> ListZipper [(+2), (+10)] (*2) [(*3), (4*), (5+)] <*> ListZipper [3,2,1] 4 [5,6,7]
-- [5,12] >8< [15,24,12]
instance Apply ListZipper where
  ListZipper fl fx fr <*> ListZipper al ax ar =
    ListZipper (zipWith ($) fl al) (fx ax) (zipWith ($) fr ar)

<<<<<<< HEAD
-- Exercise 32
-- Relative Difficulty: 4
=======
-- Exercise 33
--
>>>>>>> 5d85a1bf
-- | Implement the `Apply` instance for `MaybeListZipper`.
--
-- /Tip:/ Use `<*>` for `ListZipper`.
instance Apply MaybeListZipper where
  IsNotZ <*> _ = IsNotZ
  _ <*> IsNotZ = IsNotZ
  IsZ f <*> IsZ a = IsZ (f <*> a)

<<<<<<< HEAD
-- Exercise 33
-- Relative Difficulty: 5
=======
-- Exercise 34
--
>>>>>>> 5d85a1bf
-- | Implement the `Applicative` instance for `ListZipper`.
-- This implementation produces an infinite list zipper (to both left and right).
--
-- /Tip:/ Use @Data.List#repeat@.
instance Applicative ListZipper where
  unit a =
    ListZipper (repeat a) a (repeat a)

<<<<<<< HEAD
-- Exercise 34
-- Relative Difficulty: 4
=======
-- Exercise 35
--
>>>>>>> 5d85a1bf
-- | Implement the `Applicative` instance for `MaybeListZipper`.
--
-- /Tip:/ Use @unit@ for `ListZipper`.
instance Applicative MaybeListZipper where
  unit =
    IsZ . unit

<<<<<<< HEAD
-- Exercise 35
-- Relative Difficulty: 7
=======
-- Exercise 36
--
>>>>>>> 5d85a1bf
-- | Implement the `Extend` instance for `ListZipper`.
-- This implementation "visits" every possible zipper value derivable from a given zipper (i.e. all zippers to the left and right).
--
-- /Tip:/ Use @Data.List#unfoldr@.
--
-- >>> id <<= (ListZipper [2,1] 3 [4,5])
-- [[] >1< [2,3,4,5],[1] >2< [3,4,5]] >[2,1] >3< [4,5]< [[3,2,1] >4< [5],[4,3,2,1] >5< []]
instance Extend ListZipper where
  f <<= z =
    ListZipper (unfoldr (fmap (\z' -> (f z', z')) . toMaybe . moveLeft) z) (f z) (unfoldr (fmap (\z' -> (f z', z')) . toMaybe . moveRight) z)

<<<<<<< HEAD
-- Exercise 36
-- Relative Difficulty: 3
=======
-- Exercise 37
--
>>>>>>> 5d85a1bf
-- | Implement the `Comonad` instance for `ListZipper`.
-- This implementation returns the current focus of the zipper.
--
-- >>> counit (ListZipper [2,1] 3 [4,5])
-- 3
instance Comonad ListZipper where
  counit (ListZipper _ x _) =
    x

<<<<<<< HEAD
-- Exercise 37
-- Relative Difficulty: 10
=======
-- Exercise 38
--
>>>>>>> 5d85a1bf
-- | Implement the `Traversable` instance for `ListZipper`.
-- This implementation traverses a zipper while running some `Applicative` effect through the zipper.
-- An effectful zipper is returned.
instance Traversable ListZipper where
  traverse f (ListZipper l x r) =
    fmap (ListZipper . reverse) (traverse f $ reverse l) <*> f x <*> traverse f r

<<<<<<< HEAD
-- Exercise 38
-- Relative Difficulty: 5
=======
-- Exercise 39
--
>>>>>>> 5d85a1bf
-- | Implement the `Traversable` instance for `MaybeListZipper`.
--
-- /Tip:/ Use `traverse` for `ListZipper`.
instance Traversable MaybeListZipper where
  traverse _ IsNotZ =
    unit IsNotZ
  traverse f (IsZ z) =
    fmap IsZ (traverse f z)

-----------------------
-- SUPPORT LIBRARIES --
-----------------------

instance Show a => Show (ListZipper a) where
  show (ListZipper l x r) =
    show l ++ " >" ++ show x ++ "< " ++ show r

instance Show a => Show (MaybeListZipper a) where
  show (IsZ z) = show z
  show IsNotZ = "><"<|MERGE_RESOLUTION|>--- conflicted
+++ resolved
@@ -71,12 +71,7 @@
 fromList (h:t) =
   IsZ (ListZipper [] h t)
 
-<<<<<<< HEAD
--- Exercise 3
--- Relative Difficulty: 2
-=======
 -- Exercise 4
->>>>>>> 5d85a1bf
 --
 -- | Retrieve the `ListZipper` from the `MaybeListZipper` if there is one.
 --
@@ -706,13 +701,8 @@
   traverse f =
     foldr (\a b -> fmap (:) (f a) <*> b) (unit [])
 
-<<<<<<< HEAD
--- Exercise 31
--- Relative Difficulty: 6
-=======
 -- Exercise 32
 --
->>>>>>> 5d85a1bf
 -- | Implement the `Apply` instance for `ListZipper`.
 -- This implementation zips functions with values by function application.
 --
@@ -722,13 +712,8 @@
   ListZipper fl fx fr <*> ListZipper al ax ar =
     ListZipper (zipWith ($) fl al) (fx ax) (zipWith ($) fr ar)
 
-<<<<<<< HEAD
--- Exercise 32
--- Relative Difficulty: 4
-=======
 -- Exercise 33
 --
->>>>>>> 5d85a1bf
 -- | Implement the `Apply` instance for `MaybeListZipper`.
 --
 -- /Tip:/ Use `<*>` for `ListZipper`.
@@ -737,13 +722,8 @@
   _ <*> IsNotZ = IsNotZ
   IsZ f <*> IsZ a = IsZ (f <*> a)
 
-<<<<<<< HEAD
--- Exercise 33
--- Relative Difficulty: 5
-=======
 -- Exercise 34
 --
->>>>>>> 5d85a1bf
 -- | Implement the `Applicative` instance for `ListZipper`.
 -- This implementation produces an infinite list zipper (to both left and right).
 --
@@ -752,13 +732,8 @@
   unit a =
     ListZipper (repeat a) a (repeat a)
 
-<<<<<<< HEAD
--- Exercise 34
--- Relative Difficulty: 4
-=======
 -- Exercise 35
 --
->>>>>>> 5d85a1bf
 -- | Implement the `Applicative` instance for `MaybeListZipper`.
 --
 -- /Tip:/ Use @unit@ for `ListZipper`.
@@ -766,13 +741,8 @@
   unit =
     IsZ . unit
 
-<<<<<<< HEAD
--- Exercise 35
--- Relative Difficulty: 7
-=======
 -- Exercise 36
 --
->>>>>>> 5d85a1bf
 -- | Implement the `Extend` instance for `ListZipper`.
 -- This implementation "visits" every possible zipper value derivable from a given zipper (i.e. all zippers to the left and right).
 --
@@ -784,13 +754,8 @@
   f <<= z =
     ListZipper (unfoldr (fmap (\z' -> (f z', z')) . toMaybe . moveLeft) z) (f z) (unfoldr (fmap (\z' -> (f z', z')) . toMaybe . moveRight) z)
 
-<<<<<<< HEAD
--- Exercise 36
--- Relative Difficulty: 3
-=======
 -- Exercise 37
 --
->>>>>>> 5d85a1bf
 -- | Implement the `Comonad` instance for `ListZipper`.
 -- This implementation returns the current focus of the zipper.
 --
@@ -800,13 +765,8 @@
   counit (ListZipper _ x _) =
     x
 
-<<<<<<< HEAD
--- Exercise 37
--- Relative Difficulty: 10
-=======
 -- Exercise 38
 --
->>>>>>> 5d85a1bf
 -- | Implement the `Traversable` instance for `ListZipper`.
 -- This implementation traverses a zipper while running some `Applicative` effect through the zipper.
 -- An effectful zipper is returned.
@@ -814,13 +774,8 @@
   traverse f (ListZipper l x r) =
     fmap (ListZipper . reverse) (traverse f $ reverse l) <*> f x <*> traverse f r
 
-<<<<<<< HEAD
--- Exercise 38
--- Relative Difficulty: 5
-=======
 -- Exercise 39
 --
->>>>>>> 5d85a1bf
 -- | Implement the `Traversable` instance for `MaybeListZipper`.
 --
 -- /Tip:/ Use `traverse` for `ListZipper`.
