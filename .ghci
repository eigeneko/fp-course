:set -isrc
:l src/Course.hs
:m + Test.QuickCheck
:set prompt ">> "
:set -Wall
<<<<<<< HEAD
:set -fno-warn-unused-imports
:def hlint const . return $ ":! hlint \"src\""
:def hoogle \s -> return $ ":! hoogle --count=15 \"" ++ s ++ "\""
:def pl \s -> return $ ":! pointfree \"" ++ s ++ "\""
=======
>>>>>>> 2d772e7b
<|MERGE_RESOLUTION|>--- conflicted
+++ resolved
@@ -3,10 +3,3 @@
 :m + Test.QuickCheck
 :set prompt ">> "
 :set -Wall
-<<<<<<< HEAD
-:set -fno-warn-unused-imports
-:def hlint const . return $ ":! hlint \"src\""
-:def hoogle \s -> return $ ":! hoogle --count=15 \"" ++ s ++ "\""
-:def pl \s -> return $ ":! pointfree \"" ++ s ++ "\""
-=======
->>>>>>> 2d772e7b
