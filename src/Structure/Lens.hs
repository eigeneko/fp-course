--- conflicted
+++ resolved
@@ -349,17 +349,10 @@
 -- >>> strPut (fmap (+10) (Store (*2) 3)) 5
 -- 20
 --
-<<<<<<< HEAD
--- prop> strPos (fmaap (+10) (Store (*2) x)) == (x :: Int)
-instance Fuunctor (Store a) where
-  fmaap f (Store s g) =
-    Store (f . s) g
-=======
 -- prop> strPos (fmap (+10) (Store (*2) x)) == (x :: Int)
 instance Functor (Store a) where
-  fmap =
-    error "todo"
->>>>>>> db3c9b60
+  fmap f (Store s g) =
+    Store (f . s) g
 
 -- Exercise 15
 -- | Store duplicates.
